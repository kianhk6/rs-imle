# Ignore result directories
new-vanilla-results/
second-run-vanilla-results/
wandb/
=40.0.8/
=40.8.0/
=43.0.0/

flowers-results/

# Ignore datasets directory
datasets/

# Ignore log files
train_log_non_DiT.txt
train_log.txt

default/

datasets.zip
<<<<<<< HEAD

__pycache__/
*.pyc
VDVAE-configs/
vae/
runs/
prev-model/
old-logs/
=======
**/__pycache__/
teacher/
__pycache__/
# Python cache
__pycache__/
*.pyc
>>>>>>> e5dae2bb
<|MERGE_RESOLUTION|>--- conflicted
+++ resolved
@@ -18,7 +18,6 @@
 default/
 
 datasets.zip
-<<<<<<< HEAD
 
 __pycache__/
 *.pyc
@@ -27,11 +26,10 @@
 runs/
 prev-model/
 old-logs/
-=======
+
 **/__pycache__/
 teacher/
 __pycache__/
 # Python cache
 __pycache__/
-*.pyc
->>>>>>> e5dae2bb
+*.pyc