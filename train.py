import os
import time

from comet_ml import Experiment, ExistingExperiment
import imageio
import numpy as np
import torch
import torch.nn as nn
from cleanfid import fid
from torch.utils.data import DataLoader, TensorDataset

from data import set_up_data
from helpers.imle_helpers import backtrack, reconstruct
from helpers.train_helpers import (load_imle, load_opt, save_latents,
                                   save_latents_latest, save_model,
                                   save_snoise, set_up_hyperparams, update_ema)
from helpers.utils import ZippedDataset, get_cpu_stats_over_ranks
from helpers.seed_utils import seed_worker, get_generator
from metrics.ppl import calc_ppl
from metrics.ppl_uniform import calc_ppl_uniform
from sampler import Sampler
from visual.generate_rnd import generate_rnd
from visual.generate_rnd_nn import generate_rnd_nn
from visual.generate_sample_nn import generate_sample_nn
from visual.interpolate import random_interp
from visual.nn_interplate import nn_interp
from visual.spatial_visual import spatial_vissual
from visual.utils import (generate_and_save, generate_for_NN,
                          generate_images_initial,
                          get_sample_for_visualization,
                          delete_content_of_dir)
from helpers.improved_precision_recall import compute_prec_recall
from diffusers.models import AutoencoderKL

# To Do: this one is for the selected latents 
def generate_visualization_grid(batch_noise, teacher_images, teacher_model, teacher_vae, imle, H, latent_size, iteration, experiment=None, save_dir=None, rows=10, cols=10):
    """
    Generate a visualization grid comparing teacher and student outputs.
    
    Grid layout:
    - Row 0: teacher outputs on current batch noise (plus extra random noise if needed)
    - Row 1: student outputs on the SAME noises as row 0
    - Rows 2-9: student outputs on random noise only (teacher not used)
    
    Args:
        batch_noise: Current training batch noise [B, 4, H//8, W//8]
        teacher_images: Teacher outputs for batch_noise [B, H, W, 3] uint8
        teacher_model: Teacher model
        teacher_vae: Teacher VAE
        imle: Student model
        H: Hyperparameters
        latent_size: Latent size (H.image_size // 8)
        iteration: Current iteration number
        experiment: Comet experiment object (optional)
        save_dir: Directory to save image (optional)
        rows: Number of rows in grid (default 10)
        cols: Number of columns in grid (default 10)
    
    Returns:
        grid_image: numpy array of the visualization grid
    """
    import numpy as np
    import imageio
    import copy
    from torchdyn.core import NeuralODE
    
    # How many columns use the current training batch noise
    num_main = min(cols, batch_noise.shape[0])
    
    # 1) Current batch noise → teacher (already computed as teacher_images)
    teacher_main = teacher_images[:num_main]  # [num_main, H, W, 3] uint8
    
    # 2) Current batch noise → student
    #    Student takes noise as latents, unconditional (no conditions, no snoise)
    #    Model outputs in [-1, 1] range, convert to [0, 255]
    noise_main = batch_noise[:num_main]  # [num_main, 4, H//8, W//8]
    px_z_main = imle(noise_main, None).permute(0, 2, 3, 1)  # [B, H, W, C]
    xhat_main = (px_z_main + 1.0) * 127.5
    xhat_main = xhat_main.detach().cpu().numpy()
    student_main = np.minimum(np.maximum(0.0, xhat_main), 255.0).astype(np.uint8)
    
    teacher_row_images = teacher_main
    student_row_images = student_main
    
    # 3) If we want more columns in the first two rows, use fresh random noise
    # so that teacher and student see the same extra noises.
    if cols > num_main:
        rand_n = cols - num_main
        rand_noise = torch.randn(
            rand_n, 4, latent_size, latent_size, device="cuda"
        )
        
        # Teacher: rand_noise → images
        teacher_copy_viz = copy.deepcopy(teacher_model)
        node_viz = NeuralODE(
            teacher_copy_viz, solver="euler", sensitivity="adjoint"
        )
        traj_viz = node_viz.trajectory(
            rand_noise,
            t_span=torch.linspace(
                0,
                1,
                getattr(H, "teacher_resample_steps", 20),
                device="cuda",
            ),
        )
        teacher_latents_viz = traj_viz[-1, :].view(rand_noise.shape)
        teacher_images_viz = teacher_vae.decode(
            teacher_latents_viz / teacher_vae.config.scaling_factor
        ).sample
        teacher_images_viz = (teacher_images_viz + 1) / 2
        teacher_images_viz = (
            torch.clamp(teacher_images_viz, 0, 1) * 255
        )
        teacher_images_viz = (
            teacher_images_viz.byte()
            .permute(0, 2, 3, 1)
            .cpu()
        )
        
        # Student: rand_noise → images (same unconditional mapping as training)
        px_z_rand = imle(rand_noise, None).permute(0, 2, 3, 1)  # [B, H, W, C]
        xhat_rand = (px_z_rand + 1.0) * 127.5
        xhat_rand = xhat_rand.detach().cpu().numpy()
        student_images_rand = np.minimum(np.maximum(0.0, xhat_rand), 255.0).astype(np.uint8)
        
        teacher_row_images = torch.cat(
            [teacher_row_images, teacher_images_viz], dim=0
        )
        student_row_images = np.concatenate(
            [student_row_images, student_images_rand], axis=0
        )
    
    # Ensure exactly `cols` images in the first two rows
    teacher_row_images = teacher_row_images[:cols]
    student_row_images = student_row_images[:cols]
    
    teacher_np = teacher_row_images.numpy()
    student_np = student_row_images
    
    # Build grid rows
    rows_np = []
    
    # Row 0: teacher
    row0 = np.concatenate([teacher_np[i] for i in range(cols)], axis=1)
    rows_np.append(row0)
    
    # Row 1: student on same noises
    row1 = np.concatenate([student_np[i] for i in range(cols)], axis=1)
    rows_np.append(row1)
    
    # Rows 2–9: random noise input to the STUDENT only (no teacher)
    for _ in range(2, rows):
        rand_noise_row = torch.randn(
            cols, 4, latent_size, latent_size, device="cuda"
        )
        px_z_row = imle(rand_noise_row, None).permute(0, 2, 3, 1)  # [B, H, W, C]
        xhat_row = (px_z_row + 1.0) * 127.5
        xhat_row = xhat_row.detach().cpu().numpy()
        student_row_np = np.minimum(np.maximum(0.0, xhat_row), 255.0).astype(np.uint8)
        row = np.concatenate(
            [student_row_np[i] for i in range(cols)], axis=1
        )
        rows_np.append(row)
    
    # Stack all rows vertically → rows x cols grid
    grid_image = np.concatenate(rows_np, axis=0)
    
    # # Save image if save_dir is provided
    # if save_dir is not None:
    #     imageio.imwrite(f"{save_dir}/samples_{iteration}.png", grid_image)
    
    # Log to experiment if provided
    if experiment is not None:
        experiment.log_image(grid_image, name=f"samples_{iteration}")
    
    return grid_image


def training_step_imle(H, n, targets, latents, snoise, imle, ema_imle, optimizer, loss_fn, condition_data=None, batch_conditions=None, batch_condition_indices=None):
    t0 = time.time()
    imle.zero_grad()

    cur_batch_latents = latents
    # print("loss inference: ", batch_conditions)
    # if batch_condition_indices is not None:
    #     if torch.is_tensor(batch_condition_indices):
    #         print("Condition indices passed to training_step_imle:", batch_condition_indices.tolist())
    #     else:
    #         print("Condition indices passed to training_step_imle:", batch_condition_indices)
    # Pass condition data to the model if available
    if batch_conditions is not None:
        if hasattr(H, 'debug_return_condition') and H.debug_return_condition:
            px_z, debug_info = imle(cur_batch_latents, snoise, condition_data=batch_conditions, return_condition=True)
        else:
            px_z = imle(cur_batch_latents, snoise, condition_data=batch_conditions)
    else:
        px_z = imle(cur_batch_latents, snoise)
    loss = loss_fn(px_z, targets.permute(0, 3, 1, 2))
    loss.backward()
    optimizer.step()
    if ema_imle is not None:
        update_ema(imle, ema_imle, H.ema_rate)

    stats = get_cpu_stats_over_ranks(dict(loss_nans=0, loss=loss))
    stats.update(skipped_updates=0, iter_time=time.time() - t0, grad_norm=0)
    return stats


def train_loop_imle(H, data_train, data_valid, preprocess_fn, imle, ema_imle, logprint, experiment = None, condition_data = None):
    subset_len = len(data_train)
    if H.subset_len != -1:
        subset_len = H.subset_len
    for data_train in DataLoader(data_train, batch_size=subset_len):
        data_train = TensorDataset(data_train[0])
        break

    if condition_data is not None:
        for condition_data in DataLoader(condition_data, batch_size=subset_len):
            condition_data = TensorDataset(condition_data[0])
            break
    else:
        print("No condition data provided, training without conditions")

    optimizer, scheduler, _, iterate, starting_epoch = load_opt(H, imle, logprint)

    print("Starting epoch: ", starting_epoch)
    print("Starting iteration: ", iterate)

    stats = []
    H.ema_rate = torch.as_tensor(H.ema_rate)

    subset_len = H.subset_len
    if subset_len == -1:
        subset_len = len(data_train)
    
    # Load teacher model and VAE if teacher resampling is enabled
    teacher_model = None
    teacher_vae = None
    
    if hasattr(H, 'use_teacher_resample') and H.use_teacher_resample:
        print("Loading teacher model for dynamic resampling...")
        import sys
        import importlib.util
        import copy
        from diffusers import AutoencoderKL
        
        # Load teacher UNet by adding the package to sys.path and importing normally
        sys.path.insert(0, '/home/kha98/Desktop/conditional-flow-matching')
        try:
            from torchcfm.models.unet.unet import UNetModelWrapper as TeacherUNet
        finally:
            # Remove from path after loading
            sys.path.remove('/home/kha98/Desktop/conditional-flow-matching')
        
        teacher_model = TeacherUNet(
            dim=(4, H.image_size // 8, H.image_size // 8),
            num_res_blocks=2,
            num_channels=128,
            channel_mult=[1, 2, 2, 2],
            num_heads=4,
            num_head_channels=64,
            attention_resolutions="16",
            dropout=0.1,
        ).to('cuda')
        
        # Load checkpoint
        teacher_checkpoint_path = getattr(H, 'teacher_checkpoint_path', 
            '/home/kha98/Desktop/flow-model-chirag/output_flow/flow-ffhq-debugfm/fm_cifar10_weights_step_84000.pt')
        ckpt = torch.load(teacher_checkpoint_path, map_location='cuda')
        teacher_model.load_state_dict(ckpt['ema_model'])
        teacher_model.eval()
        for param in teacher_model.parameters():
            param.requires_grad = False
        
        # Load VAE for decoding
        teacher_vae = AutoencoderKL.from_pretrained("stabilityai/sd-vae-ft-ema").to('cuda')
        teacher_vae.eval()
        for param in teacher_vae.parameters():
            param.requires_grad = False
        
        print("Teacher model and VAE loaded successfully!")
        
        # Check if we should generate initial data
        if hasattr(H, 'teacher_generate_initial_data') and H.teacher_generate_initial_data:
            print("Will generate INITIAL dataset from teacher at epoch 0, then regenerate during resampling")
        else:
            print("Will use existing data/conditions initially, then regenerate during resampling")
        
        # Validate teacher_force_resample parameter
        if hasattr(H, 'teacher_force_resample') and H.teacher_force_resample is not None:
            if H.teacher_force_resample % H.imle_force_resample != 0:
                raise ValueError(
                    f"teacher_force_resample ({H.teacher_force_resample}) must be a multiple of "
                    f"imle_force_resample ({H.imle_force_resample})"
                )
            print(f"Teacher force resample enabled: will renew dataset every {H.teacher_force_resample} epochs")
    
    print(f"Initializing Sampler with subset_len={subset_len}...", flush=True)
    
    # Check if using teacher mode with placeholder data
    use_teacher_init = (hasattr(H, 'teacher_generate_initial_data') and 
                        H.teacher_generate_initial_data and
                        hasattr(H, 'use_teacher_resample') and 
                        H.use_teacher_resample)
    if condition_data is not None:
        if use_teacher_init:
            # Skip condition configuration for placeholder data (will configure after teacher generation)
            print(f"  Skipping condition configuration (placeholder data)", flush=True)
            sampler = Sampler(H, subset_len, preprocess_fn, 
                            teacher_model=teacher_model, 
                            teacher_vae=teacher_vae)
        else:
            print(f"  With condition_data (size: {len(condition_data)})", flush=True)
            sampler = Sampler(
                H,
                subset_len,
                preprocess_fn,
                condition_config={"condition_tensor": condition_data},
                teacher_model=teacher_model,
                teacher_vae=teacher_vae,
            )
    else:
        print(f"  Without condition_data", flush=True)
        sampler = Sampler(H, subset_len, preprocess_fn, 
                         teacher_model=teacher_model, 
                         teacher_vae=teacher_vae)
    print(f"Sampler initialized successfully!", flush=True)

    last_updated = torch.zeros(subset_len, dtype=torch.int16).cuda()
    times_updated = torch.zeros(subset_len, dtype=torch.int8).cuda()
    change_thresholds = torch.empty(subset_len).cuda()
    change_thresholds[:] = H.change_threshold
    best_fid = 100000
    epoch = starting_epoch - 1

    print(f"Starting training loop...", flush=True)
    for split_ind, split_x_tensor in enumerate(DataLoader(data_train, batch_size=subset_len, pin_memory=True)):
        print(f"Processing split {split_ind}, data shape: {split_x_tensor[0].shape}", flush=True)
        split_x_tensor = split_x_tensor[0].contiguous()
        split_x = TensorDataset(split_x_tensor)
        
        # Skip projection initialization if using placeholder data (will init after teacher generation)
        if use_teacher_init and epoch == starting_epoch - 1:
            print(f"Skipping projection initialization (placeholder data - will init after teacher generation)", flush=True)
        else:
            print(f"Initializing projection...", flush=True)
            sampler.init_projection(split_x_tensor)
            print(f"Projection initialized!", flush=True)
            
        print(f"Getting visualization batch...", flush=True)
        viz_batch_original, _ = get_sample_for_visualization(split_x, preprocess_fn, H.num_images_visualize, H.dataset)
        print(f"Split {split_ind} preparation complete!", flush=True)

        # Extract corresponding split from condition_data
        split_condition_data = None
        if condition_data is not None:
            # Get the same indices that correspond to this split
            start_idx = split_ind * subset_len
            end_idx = min(start_idx + subset_len, len(condition_data))
            split_indices = torch.arange(start_idx, end_idx)
            
            # Extract the condition data for this split
            split_conditions = []
            for idx in split_indices:
                condition_sample = condition_data[idx]
                if isinstance(condition_sample, tuple):
                    split_conditions.append(condition_sample[0])
                else:
                    split_conditions.append(condition_sample)
            split_condition_data = torch.stack(split_conditions).cuda()
            
            print(f'Split {split_ind}: data shape {split_x_tensor.shape}, condition shape {split_condition_data.shape}')

        print('Outer batch - {}'.format(split_ind, len(split_x)))
        
        # Generate initial dataset from teacher if requested (epoch 0)
        if (hasattr(H, 'teacher_generate_initial_data') and H.teacher_generate_initial_data and 
            teacher_model is not None and epoch == starting_epoch - 1):
            print(f"\n{'='*70}", flush=True)
            
            # Determine the correct teacher seed based on whether we're restoring from checkpoint
            restoring_from_checkpoint = (H.restore_path is not None and os.path.isfile(H.restore_path))
            
            if restoring_from_checkpoint and starting_epoch > 0:
                # When restoring, calculate which epoch had the last teacher resample
                # This ensures we regenerate the exact same dataset the model was trained on
                teacher_force_resample = getattr(H, 'teacher_force_resample', 20)
                last_teacher_epoch = (starting_epoch // teacher_force_resample) * teacher_force_resample
                teacher_seed = -1
                print(f"RESTORING: Regenerating teacher dataset from last resample (Epoch {last_teacher_epoch})", flush=True)
                print(f"  Starting epoch: {starting_epoch}, Teacher resample interval: {teacher_force_resample}", flush=True)
                print(f"  Using teacher seed: {teacher_seed}", flush=True)
            else:
                # Fresh training: generate initial dataset at epoch -1 (before epoch 0)
                teacher_seed = -1
                print(f"GENERATING INITIAL DATASET FROM TEACHER (Epoch {epoch})", flush=True)
                print(f"  Using teacher seed: {teacher_seed}", flush=True)
            
            print(f"{'='*70}", flush=True)
            
            # Generate new data and conditions from teacher with deterministic seed
            new_data, new_conditions = sampler.generate_new_data_from_teacher(
                num_teacher_steps=getattr(H, 'teacher_resample_steps', 20),
                seed=teacher_seed
            )
            
            if new_data is not None and new_conditions is not None:
                print(f"Generated initial dataset: {new_data.shape}", flush=True)
                print(f"Updating training data with teacher-generated samples...", flush=True)

                # Update global dataset or just this split depending on what teacher returned.
                # `data_train` is a TensorDataset; its backing tensor is at data_train.tensors[0]
                try:
                    global_dataset = data_train.tensors[0]
                except Exception:
                    global_dataset = None

                n_new = new_data.shape[0]
                n_split = split_x_tensor.shape[0]
                n_global = global_dataset.shape[0] if global_dataset is not None else None

                start_idx = split_ind * subset_len
                end_idx = min(start_idx + subset_len, n_global) if n_global is not None else n_split

                # Case 1: teacher returned a full-dataset update
                if n_global is not None and n_new == n_global:
                    # Replace entire dataset and then refresh this split
                    global_dataset[:] = new_data
                    split_x_tensor[:] = global_dataset[start_idx:end_idx]
                # Case 2: teacher returned exactly the split-size
                elif n_new == n_split:
                    split_x_tensor[:] = new_data
                    if global_dataset is not None:
                        global_dataset[start_idx:end_idx] = new_data
                # Case 3: teacher returned more than the split but not equal to global - try to fill global when possible
                elif n_global is not None and n_new >= n_global:
                    global_dataset[:] = new_data[:n_global]
                    split_x_tensor[:] = global_dataset[start_idx:end_idx]
                else:
                    # Fallback: truncate or pad the new data to fit the current split
                    split_x_tensor[:] = new_data[:n_split]
                    if global_dataset is not None and n_new >= (end_idx - start_idx):
                        global_dataset[start_idx:end_idx] = new_data[:(end_idx - start_idx)]

                # Update the TensorDataset and re-init projection with the (possibly) new data
                split_x = TensorDataset(split_x_tensor)
                print(f"Initializing projections with real teacher-generated data...", flush=True)
                sampler.init_projection(split_x_tensor)
                print(f"Projections initialized successfully!", flush=True)
                
                # Configure conditions with real teacher-generated data
                if condition_data is not None:
                    print(f"Configuring conditions with real teacher-generated data...", flush=True)
                    sampler.configure_conditions(sz=subset_len, condition_tensor=condition_data)
                    print(f"Conditions configured successfully!", flush=True)
                    
                    # Update split_condition_data with the new teacher-generated conditions
                    print(f"Updating split_condition_data with teacher-generated conditions...", flush=True)
                    split_conditions = []
                    for idx in split_indices:
                        condition_sample = condition_data[idx]
                        if isinstance(condition_sample, tuple):
                            split_conditions.append(condition_sample[0])
                        else:
                            split_conditions.append(condition_sample)
                    split_condition_data = torch.stack(split_conditions).cuda()
                    print(f"split_condition_data updated! Shape: {split_condition_data.shape}", flush=True)
                
                print(f"Getting visualization batch after teacher generation...", flush=True)
                viz_batch_original, _ = get_sample_for_visualization(split_x, preprocess_fn, H.num_images_visualize, H.dataset)
                print(f"Visualization batch obtained!", flush=True)

                print(f"Updating split_condition_data with teacher conditions...", flush=True)
                # Update conditions similarly
                if split_condition_data is not None:
                    try:
                        cond_global = condition_data.tensors[0]
                    except Exception:
                        cond_global = None

                    n_cond_new = new_conditions.shape[0]
                    if cond_global is not None and n_cond_new == cond_global.shape[0]:
                        cond_global[:] = new_conditions.cpu()
                        split_condition_data[:] = cond_global[start_idx:end_idx].cuda()
                    elif n_cond_new == n_split:
                        split_condition_data[:] = new_conditions.cuda()
                        if cond_global is not None:
                            cond_global[start_idx:end_idx] = new_conditions.cpu()
                    elif cond_global is not None and n_cond_new >= cond_global.shape[0]:
                        cond_global[:] = new_conditions[:cond_global.shape[0]].cpu()
                        split_condition_data[:] = cond_global[start_idx:end_idx].cuda()
                    else:
                        split_condition_data[:] = new_conditions[:n_split].cuda()

                    if cond_global is not None:
                        print(f"Updated initial conditions: {new_conditions.shape}", flush=True)
                else:
                    print(f"split_condition_data is None, skipping condition update", flush=True)

                print(f"{'='*70}\n", flush=True)
                print(f"Initial dataset generation and setup complete! Starting training epochs...", flush=True)

        print(f"Entering main training loop (epoch={epoch}, num_epochs={H.num_epochs})...", flush=True)
        while (epoch < H.num_epochs):
            
            epoch += 1
            print(f"\n{'*'*70}", flush=True)
            print(f"Starting Epoch {epoch}", flush=True)
            print(f"{'*'*70}\n", flush=True)
            last_updated[:] = last_updated + 1

            print(f"Calculating existing distances for {len(split_x_tensor)} samples...", flush=True)
            if split_condition_data is not None:
                print(f"  With conditions (shape: {split_condition_data.shape})", flush=True)
                sampler.selected_dists[:] = sampler.calc_dists_existing(
                    split_x_tensor,
                    imle,
                    dists=sampler.selected_dists,
                    conditions=(split_condition_data, split_indices.cuda())
                )
            else:
                print(f"  Without conditions", flush=True)
                sampler.selected_dists[:] = sampler.calc_dists_existing(split_x_tensor, imle, dists=sampler.selected_dists)
            print(f"Distance calculation complete!", flush=True)
            print(f"Determining which samples to update...", flush=True)
            dists_in_threshold = sampler.selected_dists < change_thresholds
            updated_enough = last_updated >= H.imle_staleness
            updated_too_much = last_updated >= H.imle_force_resample
            in_threshold = torch.logical_and(dists_in_threshold, updated_enough)

            # everything gets updated when adapted is false
            if(H.use_adaptive):
                all_conditions = torch.logical_or(in_threshold, updated_too_much)
            else:
                all_conditions = updated_too_much
                
            # all_conditions = torch.logical_or(in_threshold, updated_too_much)
            to_update = torch.nonzero(all_conditions, as_tuple=False).squeeze(1)
            print(f"Samples to update: {len(to_update)}/{len(split_x_tensor)}", flush=True)

            if (epoch == starting_epoch):
                if os.path.isfile(str(H.restore_latent_path)):
                    latents = torch.load(H.restore_latent_path)
                    sampler.selected_latents[:] = latents[:]
                    for x in DataLoader(split_x, batch_size=H.num_images_visualize, pin_memory=True):
                        break
                    batch_slice = slice(0, x[0].size()[0])
                    latents = sampler.selected_latents[batch_slice]
                    with torch.no_grad():
                        snoise = [s[batch_slice] for s in sampler.selected_snoise]
                        generate_for_NN(sampler, x[0], latents, snoise, viz_batch_original.shape, imle,
                            f'{H.save_dir}/NN-samples_{epoch}-{split_ind}-imle.png', logprint, experiment=experiment)
                    print('loaded latest latents')

                if os.path.isfile(str(H.restore_latent_path)):
                    threshold = torch.load(H.restore_threshold_path)
                    change_thresholds[:] = threshold[:]
                    print('loaded thresholds', torch.mean(change_thresholds))
                else:
                    to_update = sampler.entire_ds


            change_thresholds[to_update] = sampler.selected_dists[to_update].clone() * (1 - H.change_coef)
            
            print(f"Running IMLE sampling for {len(to_update)} samples...", flush=True)
            # Pass the corresponding condition data split to imle_sample_force
            if split_condition_data is not None:
                new_data, new_conditions = sampler.imle_sample_force(split_x_tensor, imle, to_update, condition_data=split_condition_data, epoch=epoch)
            else:
                new_data, new_conditions = sampler.imle_sample_force(split_x_tensor, imle, to_update, epoch=epoch)
            print(f"IMLE sampling complete!", flush=True)
            
            # Update dataset and conditions if teacher resampling generated new data
            if new_data is not None and new_conditions is not None:
                print(f"Updating dataset with new teacher-generated data: {new_data.shape}")

                try:
                    global_dataset = data_train.tensors[0]
                except Exception:
                    global_dataset = None

                n_new = new_data.shape[0]
                n_split = split_x_tensor.shape[0]
                n_global = global_dataset.shape[0] if global_dataset is not None else None

                start_idx = split_ind * subset_len
                end_idx = min(start_idx + subset_len, n_global) if n_global is not None else n_split

                if n_global is not None and n_new == n_global:
                    global_dataset[:] = new_data
                    split_x_tensor[:] = global_dataset[start_idx:end_idx]
                elif n_new == n_split:
                    split_x_tensor[:] = new_data
                    if global_dataset is not None:
                        global_dataset[start_idx:end_idx] = new_data
                elif n_global is not None and n_new >= n_global:
                    global_dataset[:] = new_data[:n_global]
                    split_x_tensor[:] = global_dataset[start_idx:end_idx]
                else:
                    split_x_tensor[:] = new_data[:n_split]
                    if global_dataset is not None and n_new >= (end_idx - start_idx):
                        global_dataset[start_idx:end_idx] = new_data[:(end_idx - start_idx)]

                split_x = TensorDataset(split_x_tensor)
                sampler.init_projection(split_x_tensor)
                viz_batch_original, _ = get_sample_for_visualization(split_x, preprocess_fn, H.num_images_visualize, H.dataset)

                if split_condition_data is not None:
                    try:
                        cond_global = condition_data.tensors[0]
                    except Exception:
                        cond_global = None

                    n_cond_new = new_conditions.shape[0]
                    if cond_global is not None and n_cond_new == cond_global.shape[0]:
                        cond_global[:] = new_conditions.cpu()
                        split_condition_data[:] = cond_global[start_idx:end_idx].cuda()
                    elif n_cond_new == n_split:
                        split_condition_data[:] = new_conditions.cuda()
                        if cond_global is not None:
                            cond_global[start_idx:end_idx] = new_conditions.cpu()
                    elif cond_global is not None and n_cond_new >= cond_global.shape[0]:
                        cond_global[:] = new_conditions[:cond_global.shape[0]].cpu()
                        split_condition_data[:] = cond_global[start_idx:end_idx].cuda()
                    else:
                        split_condition_data[:] = new_conditions[:n_split].cuda()

                    if cond_global is not None:
                        print(f"Updated conditions: {new_conditions.shape}")
            

            to_update = to_update.cpu()
            last_updated[to_update] = 0
            times_updated[to_update] = times_updated[to_update] + 1

            # save_latents_latest(H, split_ind, sampler.selected_latents)
            # save_latents_latest(H, split_ind, change_thresholds, name='threshold_latest')

            if to_update.shape[0] >= H.num_images_visualize + 8:
                vis_idx = to_update[:H.num_images_visualize]
                latents = sampler.selected_latents[vis_idx]
                cond_vis = None
                if split_condition_data is not None:
                    cond_vis = split_condition_data[vis_idx]
                    with torch.no_grad():
                        generate_for_NN(
                            sampler,
                            split_x_tensor[vis_idx],
                            latents,
                            [s[vis_idx] for s in sampler.selected_snoise],
                            viz_batch_original.shape,
                            imle,
                            f'{H.save_dir}/NN-samples_{epoch}-imle.png',
                            logprint,
                            condition_data=cond_vis,
                            experiment=experiment,
                        )
                else:
                        generate_for_NN(sampler, split_x_tensor[to_update[:H.num_images_visualize]], latents,
                            [s[to_update[:H.num_images_visualize]] for s in sampler.selected_snoise],
                            viz_batch_original.shape, imle,
                            f'{H.save_dir}/NN-samples_{epoch}-imle.png', logprint, experiment=experiment)

            comb_dataset = ZippedDataset(split_x, TensorDataset(sampler.selected_latents))
            data_loader = DataLoader(comb_dataset, batch_size=H.n_batch, pin_memory=True, shuffle=False, num_workers=0, persistent_workers=False)

            start_time = time.time()

            for cur, indices in data_loader:
                x = cur[0]
                latents = cur[1][0]
                _, target = preprocess_fn(x)
                
                # Get condition data for this batch
                batch_conditions = None
                if condition_data is not None:
                    # condition_data is now a TensorDataset, so we access it like data_train
                    batch_conditions = []
                    for idx in indices:
                        condition_sample = condition_data[idx]
                        if isinstance(condition_sample, tuple):
                            batch_conditions.append(condition_sample[0])  # Get the tensor from the tuple
                        else:
                            batch_conditions.append(condition_sample)
                    batch_conditions = torch.stack(batch_conditions).cuda()
                
                cur_snoise = [s[indices] for s in sampler.selected_snoise]

                for i in range(len(H.res)):
                    cur_snoise[i].zero_()

                if condition_data is not None: 
                    stat = training_step_imle(
                        H,
                        target.shape[0],
                        target,
                        latents,
                        cur_snoise,
                        imle,
                        ema_imle,
                        optimizer,
                        sampler.calc_loss,
                        condition_data,
                        batch_conditions,
                        batch_condition_indices=indices,
                    )
                    stats.append(stat)
                else:
                    stat = training_step_imle(H, target.shape[0], target, latents, cur_snoise, imle, ema_imle, optimizer, sampler.calc_loss)
                    stats.append(stat)



                # Only step scheduler during warmup if using iteration-based scheduler
                use_dynamic_scheduler = getattr(H, 'use_teacher_resample', False) and getattr(H, 'teacher_force_resample', None) is not None
                if(iterate <= H.warmup_iters and not use_dynamic_scheduler):
                    # print("Warmup iteration: ", iterate)
                    scheduler.step()

                if iterate % H.iters_per_images == 0:
                    with torch.no_grad():
                        cond_vis2 = None
                        if split_condition_data is not None:
                            cond_vis2 = split_condition_data[0: H.num_images_visualize]
                            generate_images_initial(
                                H, sampler, viz_batch_original,
                                sampler.selected_latents[0: H.num_images_visualize],
                                [s[0: H.num_images_visualize] for s in sampler.selected_snoise],
                                viz_batch_original.shape, imle, ema_imle,
                                f'{iterate}.png', logprint, experiment,
                                condition_data=cond_vis2,
                                epoch=epoch,
                            )
                        else:
                            generate_images_initial(H, sampler, viz_batch_original,
                            sampler.selected_latents[0: H.num_images_visualize],
                            [s[0: H.num_images_visualize] for s in sampler.selected_snoise],
                            viz_batch_original.shape, imle, ema_imle,
<<<<<<< HEAD
                            f'{H.save_dir}/samples-{iterate}.png', logprint, experiment, epoch=epoch)
=======
                            f'{iterate}.png', logprint, experiment)
>>>>>>> e5dae2bb

                iterate += 1
                if iterate % H.iters_per_save == 0:
                    fp = os.path.join(H.save_dir, 'latest')
                    logprint(f'Saving model@ {iterate} to {fp}')
                    save_model(fp, imle, ema_imle, optimizer, scheduler, H)
                    save_latents_latest(H, split_ind, sampler.selected_latents)
                    save_latents_latest(H, split_ind, change_thresholds, name='threshold_latest')

                if iterate % H.iters_per_ckpt == 0:
                    save_model(os.path.join(H.save_dir, f'iter-{iterate}'), imle, ema_imle, optimizer, scheduler, H)
                    save_latents(H, iterate, split_ind, sampler.selected_latents)
                    save_latents(H, iterate, split_ind, change_thresholds, name='threshold')
                    save_snoise(H, iterate, sampler.selected_snoise)

            print(f'Epoch {epoch} took {time.time() - start_time} seconds')

            # Step scheduler at end of epoch
            use_dynamic_scheduler = getattr(H, 'use_teacher_resample', False) and getattr(H, 'teacher_force_resample', None) is not None
            if use_dynamic_scheduler:
                # For CosineAnnealingWarmRestarts, step every epoch
                scheduler.step()
            elif iterate > H.warmup_iters:
                # For original StepLR, step after warmup
                scheduler.step()

            
            cur_dists = torch.empty([subset_len], dtype=torch.float32).cuda()
            cur_dists_lpips = torch.empty([subset_len], dtype=torch.float32).cuda()
            cur_dists_l2 = torch.empty([subset_len], dtype=torch.float32).cuda()

            if condition_data != None:
                cur_dists[:], cur_dists_lpips[:], cur_dists_l2[:] = sampler.calc_dists_existing(split_x_tensor, imle, 
                                                                                                dists=cur_dists,  
                                                                                                dists_lpips=cur_dists_lpips,
                                                                                                dists_l2=cur_dists_l2, 
                                                                                                logging=True,
                                                                                                conditions=split_condition_data,
                                                                                                expect_condition_indices=False)
            else:
                cur_dists[:], cur_dists_lpips[:], cur_dists_l2[:] = sampler.calc_dists_existing(split_x_tensor, imle, 
                                                                                dists=cur_dists,  
                                                                                dists_lpips=cur_dists_lpips,
                                                                                dists_l2=cur_dists_l2, 
                                                                                logging=True)
                                                                                
            metrics = {
                'mean_loss': torch.mean(cur_dists).item(),
                'std_loss': torch.std(cur_dists).item(),
                'max_loss': torch.max(cur_dists).item(),
                'min_loss': torch.min(cur_dists).item(),
                'mean_loss_lpips': torch.mean(cur_dists_lpips).item(),
                'std_loss_lpips': torch.std(cur_dists_lpips).item(),
                'max_loss_lpips': torch.max(cur_dists_lpips).item(),
                'min_loss_lpips': torch.min(cur_dists_lpips).item(),
                'mean_loss_l2': torch.mean(cur_dists_l2).item(),
                'std_loss_l2': torch.std(cur_dists_l2).item(),
                'max_loss_l2': torch.max(cur_dists_l2).item(),
                'min_loss_l2': torch.min(cur_dists_l2).item(),
                'total_excluded': sampler.total_excluded,
                'total_excluded_percentage': sampler.total_excluded_percentage,
            }

            if (epoch > 0 and epoch % H.fid_freq == 0):
                print("calculating fid")
                print("Learning rate: ", optimizer.param_groups[0]['lr'])
                if split_condition_data != None:
                    generate_and_save(H, imle, sampler, min(1000,subset_len * H.fid_factor), condition_data=split_condition_data)
                else:
                    generate_and_save(H, imle, sampler, min(1000,subset_len * H.fid_factor))

                real_dir = H.fid_real_dir if (hasattr(H, 'fid_real_dir') and H.fid_real_dir) else f'{H.data_root}/img'
                print(real_dir, f'{H.save_dir}/fid/')
                try:
                    cur_fid = fid.compute_fid(real_dir, f'{H.save_dir}/fid/', verbose=False)
                except Exception as e:
                    import traceback
                    logprint(f"[WARN] FID computation failed with unexpected error: {e}")
                    logprint(traceback.format_exc())
                    logprint("Skipping FID evaluation for this iteration.")
                    cur_fid = float('inf')

                if cur_fid < best_fid:
                    best_fid = cur_fid
                    # save models
                    fp = os.path.join(H.save_dir, 'best_fid')
                    logprint(f'Saving model best fid {best_fid} @ {iterate} to {fp}')
                    save_model(fp, imle, ema_imle, optimizer, scheduler, H)
                
                real_dir_prec_rec = H.fid_real_dir if (hasattr(H, 'fid_real_dir') and H.fid_real_dir) else f'{H.data_root}/img'
                precision, recall = compute_prec_recall(real_dir_prec_rec, f'{H.save_dir}/fid/')

                metrics['fid'] = cur_fid
                metrics['best_fid'] = best_fid
                metrics['precision'] = precision
                metrics['recall'] = recall
                
            
            if (to_update.shape[0] != 0):
                metrics['mean_loss_resample'] = torch.mean(cur_dists).item()
                metrics['std_loss_resample'] = torch.std(cur_dists).item()
                metrics['max_loss_resample'] = torch.max(cur_dists).item()
                metrics['min_loss_resample'] = torch.min(cur_dists).item()

            logprint(model=H.desc, type='train_loss', epoch=epoch, step=iterate, **metrics)

            if epoch % 50 == 0:
                with torch.no_grad():

                    cond_vis2 = None
                    if split_condition_data is not None:
                        cond_vis2 = split_condition_data[0: H.num_images_visualize]
                        generate_images_initial(
                            H, sampler, viz_batch_original,
                            sampler.selected_latents[0: H.num_images_visualize],
                            [s[0: H.num_images_visualize] for s in sampler.selected_snoise],
                            viz_batch_original.shape, imle, ema_imle,
                            f'{H.save_dir}/latest.png', logprint, experiment,
                            condition_data=cond_vis2, epoch=epoch,
                        )

                    else:
                        generate_images_initial(H, sampler, viz_batch_original,
                        sampler.selected_latents[0: H.num_images_visualize],
                        [s[0: H.num_images_visualize] for s in sampler.selected_snoise],
                        viz_batch_original.shape, imle, ema_imle,
                        f'{H.save_dir}/latest.png', logprint, experiment, epoch=epoch)                    


            
            if experiment is not None:
                experiment.log_metrics(metrics, epoch=epoch, step=iterate)

def train_loop_resample_every_batch(H, imle, ema_imle, logprint, experiment=None):
    """
    Simplified training loop for resample_every_batch mode.
    Every batch: generate n_batch noise → teacher generates n_batch samples → student learns from same noise.
    No dataset persistence, no epoch-based resampling, no conditions.
    """
    print("="*70)
    print("RESAMPLE_EVERY_BATCH MODE: Simplified training pipeline")
    print("="*70)
    print("Every batch:")
    print("  1. Generate n_batch noise")
    print("  2. Teacher generates n_batch samples from noise")
    print("  3. Student uses same noise to predict")
    print("  4. Calculate loss and update")
    print("="*70)
    
    # Automatically enable use_teacher_noise_as_input for this mode
    # This ensures the model is configured to accept noise as input
    if not hasattr(H, 'use_teacher_noise_as_input') or not H.use_teacher_noise_as_input:
        print("WARNING: resample_every_batch mode works best with use_teacher_noise_as_input=True")
        print("  The model should be configured to accept noise as input (unconditional UNet)")
        print("  Consider setting --use_teacher_noise_as_input True")
    
    # Load teacher model and VAE
    print("Loading teacher model...")
    import sys
    import copy
    from diffusers import AutoencoderKL
    from torchdyn.core import NeuralODE
    
    sys.path.insert(0, '/home/kha98/Desktop/conditional-flow-matching')
    try:
        from torchcfm.models.unet.unet import UNetModelWrapper as TeacherUNet
    finally:
        sys.path.remove('/home/kha98/Desktop/conditional-flow-matching')
    
    teacher_model = TeacherUNet(
        dim=(4, H.image_size // 8, H.image_size // 8),
        num_res_blocks=2,
        num_channels=128,
        channel_mult=[1, 2, 2, 2],
        num_heads=4,
        num_head_channels=64,
        attention_resolutions="16",
        dropout=0.1,
    ).to('cuda')
    
    teacher_checkpoint_path = getattr(H, 'teacher_checkpoint_path', 
        '/home/kha98/Desktop/flow-model-chirag/output_flow/flow-ffhq-debugfm/fm_cifar10_weights_step_84000.pt')
    ckpt = torch.load(teacher_checkpoint_path, map_location='cuda')
    teacher_model.load_state_dict(ckpt['ema_model'])
    teacher_model.eval()
    for param in teacher_model.parameters():
        param.requires_grad = False
    
    teacher_vae = AutoencoderKL.from_pretrained("stabilityai/sd-vae-ft-ema").to('cuda')
    teacher_vae.eval()
    for param in teacher_vae.parameters():
        param.requires_grad = False
    
    print("Teacher model and VAE loaded successfully!")
    
    # Setup optimizer with same scheduler behavior as IMLE
    # Simulates epochs: virtual_dataset_size / n_batch iterations = 1 epoch
    from torch.optim import AdamW
    from torch.optim.lr_scheduler import LambdaLR, StepLR, SequentialLR
    from helpers.train_helpers import linear_warmup
    
    optimizer = AdamW(imle.parameters(), weight_decay=H.wd, lr=H.lr, betas=(H.adam_beta1, H.adam_beta2))
    
    # Virtual dataset size for epoch simulation (default 100 like small dataset)
    virtual_dataset_size = getattr(H, 'virtual_dataset_size', 100)
    iters_per_epoch = max(1, virtual_dataset_size // H.n_batch)
    
    # Get num_iters
    num_iters = getattr(H, 'num_iters', None)
    if num_iters is None:
        num_iters = H.num_epochs * iters_per_epoch
    
    # Same scheduler as IMLE: warmup (per-iteration) then StepLR (per-epoch)
    # scheduler1: linear warmup over warmup_iters iterations
    # scheduler2: StepLR that decays every lr_decay_iters epochs
    scheduler1 = LambdaLR(optimizer, lr_lambda=linear_warmup(H.warmup_iters))
    scheduler2 = StepLR(optimizer, step_size=H.lr_decay_iters, gamma=H.lr_decay_rate)
    scheduler = SequentialLR(optimizer, schedulers=[scheduler1, scheduler2], milestones=[H.warmup_iters])
    
    logprint(f'IMLE-style scheduler (virtual epochs):')
    logprint(f'  - Virtual dataset size: {virtual_dataset_size}')
    logprint(f'  - Iterations per epoch: {iters_per_epoch} (= {virtual_dataset_size} / {H.n_batch})')
    logprint(f'  - Warmup: 0 to {H.warmup_iters} iters (linear warmup, stepped per iteration)')
    logprint(f'  - StepLR: decay by {H.lr_decay_rate} every {H.lr_decay_iters} epochs (stepped per epoch)')
    logprint(f'  - Total iterations: {num_iters} (~{num_iters // iters_per_epoch} epochs)')
    
    # Try to restore from checkpoint
    iterate = 0
    if H.restore_optimizer_path:
        optimizer.load_state_dict(
            torch.load(H.restore_optimizer_path, map_location='cuda', weights_only=False))
        logprint(f'Restored optimizer from {H.restore_optimizer_path}')
    if H.restore_scheduler_path:
        scheduler.load_state_dict(
            torch.load(H.restore_scheduler_path, map_location='cuda', weights_only=False))
        logprint(f'Restored scheduler from {H.restore_scheduler_path}')
    
    # Track restored best_fid for later use
    restored_best_fid = None
    
    if H.restore_log_path:
        # Simple restore for resample_every_batch (only needs step, no epoch)
        import json
        import re
        loaded = [json.loads(l) for l in open(H.restore_log_path)]
        iterate = max([z['step'] for z in loaded if 'type' in z and z['type'] == 'train_loss'])
        
        # Also restore best_fid from log messages
        for entry in loaded:
            if 'message' in entry and 'New best FID:' in entry['message']:
                # Parse "New best FID: 72.16 @ iteration 64000"
                match = re.search(r'New best FID: ([\d.]+)', entry['message'])
                if match:
                    restored_best_fid = float(match.group(1))
        
        logprint(f'Restored training state: starting at iteration {iterate}')
        if restored_best_fid is not None:
            logprint(f'Restored best FID: {restored_best_fid}')
    
    print(f"Starting iteration: {iterate}")
    print(f"Batch size: {H.n_batch}")
    print(f"Teacher resample steps: {getattr(H, 'teacher_resample_steps', 20)}")
    
    stats = []
    H.ema_rate = torch.as_tensor(H.ema_rate)
    
    # Create a simple loss calculator (like sampler.calc_loss) without full sampler
    from LPNet import LPNet
    class SimpleLossCalculator:
        def __init__(self, H):
            self.H = H
            self.lpips_net = LPNet(pnet_type=H.lpips_net, path=H.lpips_path).cuda()
            self.l2_loss = torch.nn.MSELoss(reduce=False).cuda()
        
        def calc_loss(self, inp, tar, use_mean=True, logging=False):
            """Same calc_loss as in sampler.py"""
            inp_feat, inp_shape = self.lpips_net(inp)
            tar_feat, _ = self.lpips_net(tar)
            
            if use_mean:       
                l2_loss = torch.mean(self.l2_loss(inp, tar), dim=[1, 2, 3])
                res = 0
            
                for i, g_feat in enumerate(inp_feat):
                    lpips_feature_loss = (g_feat - tar_feat[i]) ** 2
                    res += torch.sum(lpips_feature_loss, dim=1) / (inp_shape[i] ** 2)
                
                loss = self.H.lpips_coef * res.mean() + self.H.l2_coef * l2_loss.mean()
                if logging:
                    return loss, res.mean(), l2_loss.mean()
                else:
                    return loss
            else:
                res = 0
                for i, g_feat in enumerate(inp_feat):
                    res += torch.sum((g_feat - tar_feat[i]) ** 2, dim=1) / (inp_shape[i] ** 2)
                l2_loss = torch.mean(self.l2_loss(inp, tar), dim=[1, 2, 3])
                loss = self.H.lpips_coef * res + self.H.l2_coef * l2_loss
                if logging:
                    return loss, res.mean(), l2_loss
                else:
                    return loss
    
    loss_calculator = SimpleLossCalculator(H)
    
    # Training loop - no epochs, just iterations
    # num_iters already calculated above for scheduler
    print(f"Training for {num_iters} iterations...")
    
    latent_size = H.image_size // 8
    
    # Get res from decoder blocks
    from models import parse_layer_string
    blocks = parse_layer_string(H.dec_blocks)
    res = sorted(set([s[0] for s in blocks if s[0] <= H.max_hierarchy]))
    
    # Use restored best_fid if available, otherwise start fresh
    best_fid = restored_best_fid if restored_best_fid is not None else float('inf')
    
    for iteration in range(iterate, num_iters):
        # 1. Generate n_batch fresh noise (conditions)
        batch_noise = torch.randn(H.n_batch, 4, latent_size, latent_size, device='cuda')
        
        # 2. Teacher generates samples from noise
        with torch.no_grad():
            teacher_copy = copy.deepcopy(teacher_model)
            node = NeuralODE(teacher_copy, solver="euler", sensitivity="adjoint")
            
            traj = node.trajectory(
                batch_noise,
                t_span=torch.linspace(0, 1, getattr(H, 'teacher_resample_steps', 20), device='cuda'),
            )
            teacher_latents = traj[-1, :].view(batch_noise.shape)
            
            # Decode latents → images (VAE outputs in [-1, 1] range)
            teacher_images = teacher_vae.decode(
                teacher_latents / teacher_vae.config.scaling_factor
            ).sample  # [B, C, H, W] in [-1, 1]
            
            # Denormalize from [-1, 1] to [0, 1] and then to [0, 255]
            # (Exactly like generate_new_data_from_teacher in sampler.py)
            teacher_images = (teacher_images + 1) / 2
            teacher_images = torch.clamp(teacher_images, 0, 1) * 255
            
            # Convert to uint8 and permute to [B, H, W, C]
            teacher_images = teacher_images.byte().permute(0, 2, 3, 1).cpu()
        
        # 3. Prepare teacher images as targets for training
        #    Teacher outputs are uint8 in [0, 255]; convert to [-1, 1] to match model output range
        #    (Exactly like preprocess_fn: x / 127.5 - 1)
        targets = (teacher_images.float() / 127.5 - 1.0).cuda()  # [B, H, W, C] in [-1, 1]
        
        # 4. Student uses the SAME noise as input (unconditional, no conditions)
        # Treat noise as latents directly; model is unconditional (no condition_data)
        batch_latents = batch_noise  # shape: [B, 4, H//8, W//8]
        
        # No spatial noise (snoise) in this simple mode
        batch_snoise = None
        
        # 5. Training step - use the same calc_loss as regular IMLE training
        stat = training_step_imle(
            H,
            H.n_batch,
            targets,
            batch_latents,
            batch_snoise,
            imle,
            ema_imle,
            optimizer,
            loss_calculator.calc_loss,  # Use the same calc_loss function
            condition_data=None,
            batch_conditions=None,
            batch_condition_indices=None,
        )
        stats.append(stat)
        
        # Step scheduler like IMLE:
        # - During warmup: step every iteration
        # - After warmup: step every iters_per_epoch (once per virtual epoch)
        if iteration <= H.warmup_iters:
            scheduler.step()
        elif (iteration - H.warmup_iters) % iters_per_epoch == 0:
            # End of virtual epoch, step the StepLR scheduler
            scheduler.step()

        # Logging and saving
        if iteration % 500 == 0:
            with torch.no_grad():
                generate_visualization_grid(
                    batch_noise=batch_noise,
                    teacher_images=teacher_images,
                    teacher_model=teacher_model,
                    teacher_vae=teacher_vae,
                    imle=imle,
                    H=H,
                    latent_size=latent_size,
                    iteration=iteration,
                    experiment=experiment,
                    save_dir=H.save_dir,
                    rows=5,
                    cols=5
                )
        
        # Save latest model every 1000 iterations (overwrites previous)
        if iteration % 750 == 0 and iteration > 0:
            fp = os.path.join(H.save_dir, 'latest')
            logprint(f'Saving latest model @ iteration {iteration} to {fp}')
            save_model(fp, imle, ema_imle, optimizer, scheduler, H)
        
        # Log metrics
        if iteration % 100 == 0:
            loss_val = stat['loss'].item() if hasattr(stat['loss'], 'item') else stat['loss']
            logprint(model=H.desc, type='train_loss', step=iteration, loss=loss_val)
            if experiment is not None:
                experiment.log_metric('loss', loss_val, step=iteration)
        
        # FID calculation - use student model to generate images
        fid_freq_iters = getattr(H, 'fid_freq_iters', 1000)  # FID frequency in iterations
        if iteration > 0 and iteration % fid_freq_iters == 0:
            print("Calculating FID with student-generated images (unconditional IMLE-style)...")
            num_fid_samples = min(1000, H.n_batch * H.fid_factor)
            
            # Clear FID directory first
            delete_content_of_dir(f'{H.save_dir}/fid')
            
            # Use EMA model if available for better quality
            model_to_use = ema_imle if ema_imle is not None else imle
            model_to_use.eval()
            
            with torch.no_grad():
                sample_idx = 0
                for i in range(0, num_fid_samples, H.n_batch):
                    batch_size = min(H.n_batch, num_fid_samples - i)
                    if batch_size <= 0:
                        continue
                    
                    batch_fid_noise = torch.randn(batch_size, 4, latent_size, latent_size, device='cuda')

                    # Unconditional IMLE-style: noise is passed directly as latents, no snoise, no conditions
                    px_z = model_to_use(batch_fid_noise, None).permute(0, 2, 3, 1)  # [B, H, W, C]
                    xhat = ((px_z + 1.0) * 127.5).clamp(0, 255).detach().cpu().numpy().astype(np.uint8)
                    
                    for j in range(batch_size):
                        imageio.imwrite(f'{H.save_dir}/fid/{sample_idx}.png', xhat[j])
                        sample_idx += 1
            
            model_to_use.train()

            try:
                cur_fid = fid.compute_fid(H.fid_real_dir, f'{H.save_dir}/fid/', verbose=False)
                print(f"FID: {cur_fid}")
                if experiment is not None:
                    experiment.log_metric('fid', cur_fid, step=iteration)
                
                # Save best FID model
                if cur_fid < best_fid:
                    best_fid = cur_fid
                    fp = os.path.join(H.save_dir, 'best_fid')
                    logprint(f'New best FID: {cur_fid:.2f} @ iteration {iteration}, saving to {fp}')
                    save_model(fp, imle, ema_imle, optimizer, scheduler, H)
                    if experiment is not None:
                        experiment.log_metric('best_fid', best_fid, step=iteration)
            except Exception as e:
                print(f"FID computation failed: {e}")
    
    print("Training complete!")


def main(H=None):
    H_cur, logprint = set_up_hyperparams()
    if not H:
        H = H_cur
    # In resample_every_batch mode, we don't need to load a dataset from disk.
    if getattr(H, "resample_every_batch", False):
        data_train = None
        data_valid_or_test = None
        preprocess_fn = None
        condition_data = None
        print("Resample-every-batch mode: skipping set_up_data() dataset loading")
    else:
        H, data_train, data_valid_or_test, preprocess_fn, condition_data = set_up_data(H)
    
    imle, ema_imle = load_imle(H, logprint)

    if H.use_comet and H.comet_api_key:
        if(H.comet_experiment_key):
            print("Resuming experiment")
            experiment = ExistingExperiment(
                api_key=H.comet_api_key,
                previous_experiment=H.comet_experiment_key
            )
            experiment.log_parameters(H)

        else:
            experiment = Experiment(
                api_key=H.comet_api_key,
                project_name="flow-model-imle",
                workspace="kianhk6",
            )
            experiment.set_name(H.comet_name)
            experiment.log_parameters(H)
    else:
        experiment = None


    os.makedirs(f'{H.save_dir}/fid', exist_ok=True)
    

    if H.mode == 'eval':
        
        os.makedirs(f'{H.save_dir}/eval', exist_ok=True)
        print(H)

        with torch.no_grad():
            # Generating
            sampler = Sampler(H, len(data_train), preprocess_fn)
            n_samp = H.n_batch
            temp_latent_rnds = torch.randn([n_samp, H.latent_dim], dtype=torch.float32).cuda()
            
            # Use EMA model if ema weights were loaded, otherwise use regular model
            model_to_use = ema_imle if H.restore_ema_path else imle
            
            for i in range(0, H.num_images_to_generate // n_samp):
                if (i % 10 == 0):
                    print(i * n_samp)
                temp_latent_rnds.normal_()
                tmp_snoise = [s[:n_samp].normal_() for s in sampler.snoise_tmp]
                
                # Save latents and snoise (with error handling for large files)
                try:
                    torch.save(temp_latent_rnds.cpu(), f'{H.save_dir}/eval/temp_latent_rnds_{i}.pt')
                except Exception as e:
                    print(f"Warning: Could not save latent_rnds_{i}: {e}")
                
                try:
                    # Save snoise as a list of CPU tensors to avoid serialization issues
                    torch.save([s.cpu() for s in tmp_snoise], f'{H.save_dir}/eval/tmp_snoise_{i}.pt')
                except Exception as e:
                    print(f"Warning: Could not save tmp_snoise_{i}: {e}")
                
                # For conditional models, generate random noise as conditions
                if condition_data is not None:
                    # Get a sample from condition_data to determine shape
                    if hasattr(condition_data, 'tensors'):
                        # TensorDataset - access the first tensor
                        sample_cond = condition_data.tensors[0][:n_samp]
                    else:
                        # Regular tensor
                        sample_cond = condition_data[:n_samp]
                    
                    # Use random noise as condition instead of actual condition_data
                    random_cond = torch.randn_like(sample_cond).cuda()
                    try:
                        torch.save(random_cond.cpu(), f'{H.save_dir}/eval/random_conditions_{i}.pt')
                    except Exception as e:
                        print(f"Warning: Could not save random_conditions_{i}: {e}")
                    samp = sampler.sample(temp_latent_rnds, model_to_use, tmp_snoise, condition_data=random_cond)
                else:
                    samp = sampler.sample(temp_latent_rnds, model_to_use, tmp_snoise)
                
                for j in range(n_samp):
                    imageio.imwrite(f'{H.save_dir}/eval/{i * n_samp + j}.png', samp[j])

    elif H.mode == 'eval_fid':
        subset_len = H.subset_len
        if subset_len == -1:
            subset_len = len(data_train)
        sampler = Sampler(H, len(data_train), preprocess_fn)
        generate_and_save(H, imle, sampler, 5000)
        real_dir = H.fid_real_dir if (hasattr(H, 'fid_real_dir') and H.fid_real_dir) else f'{H.data_root}/img'
        print(real_dir, f'{H.save_dir}/fid/')
        cur_fid = fid.compute_fid(real_dir, f'{H.save_dir}/fid/', verbose=False)
        print("FID: ", cur_fid)


    elif H.mode == 'reconstruct':

        subset_len = H.subset_len
        if subset_len == -1:
            subset_len = len(data_train)
        ind = 0
        for split_ind, split_x_tensor in enumerate(DataLoader(data_train, batch_size=H.subset_len, pin_memory=True)):
            if (ind == 14):
                break
            split_x = TensorDataset(split_x_tensor[0])
            ind += 1
            
        for param in imle.parameters():
            param.requires_grad = False
        viz_batch_original, _ = get_sample_for_visualization(split_x, preprocess_fn,
                                                                H.num_images_visualize, H.dataset)
        if os.path.isfile(str(H.restore_latent_path)):
            latents = torch.tensor(torch.load(H.restore_latent_path), requires_grad=True)
        else:
            latents = torch.randn([viz_batch_original.shape[0], H.latent_dim], requires_grad=True)
        sampler = Sampler(H, subset_len, preprocess_fn)
        reconstruct(H, sampler, imle, preprocess_fn, viz_batch_original, latents, 'reconstruct', logprint, training_step_imle)

    elif H.mode == 'backtrack':
        for param in imle.parameters():
            param.requires_grad = False
        for split_x in DataLoader(data_train, batch_size=H.subset_len):
            split_x = split_x[0]
            pass
        print(f'split shape is {split_x.shape}')
        sampler = Sampler(H, H.subset_len, preprocess_fn)
        backtrack(H, sampler, imle, preprocess_fn, split_x, logprint, training_step_imle)


    elif H.mode == 'train':
        print(H)
        # Check if resample_every_batch mode is enabled
        if hasattr(H, 'resample_every_batch') and H.resample_every_batch:
            train_loop_resample_every_batch(H, imle, ema_imle, logprint, experiment)
        else:
            train_loop_imle(H, data_train, data_valid_or_test, preprocess_fn, imle, ema_imle, logprint, experiment, condition_data)

    elif H.mode == 'ppl':
        sampler = Sampler(H, H.subset_len, preprocess_fn)
        calc_ppl(H, imle, sampler)

    elif H.mode == 'ppl_uniform':
        sampler = Sampler(H, H.subset_len, preprocess_fn)
        calc_ppl_uniform(H, imle, sampler)
    
    elif H.mode == 'interpolate':
        subset_len = H.subset_len
        if subset_len == -1:
            subset_len = len(data_train)
        with torch.no_grad():
            for split_x in DataLoader(data_train, batch_size=subset_len):
                split_x = split_x[0]
            viz_batch_original, _ = get_sample_for_visualization(split_x, preprocess_fn,
                                                                    H.num_images_visualize, H.dataset)
            sampler = Sampler(H, subset_len, preprocess_fn)
            for i in range(H.num_images_to_generate):
                random_interp(H, sampler, (0, 256, 256, 3), imle, f'{H.save_dir}/interp-{i}.png', logprint)

    elif H.mode == 'spatial_visual':
        with torch.no_grad():
            for split_x in DataLoader(data_train, batch_size=H.subset_len):
                split_x = split_x[0]
            viz_batch_original, _ = get_sample_for_visualization(split_x, preprocess_fn,
                                                                    H.num_images_visualize, H.dataset)
            sampler = Sampler(H, H.subset_len, preprocess_fn)
            for i in range(H.num_images_to_generate):
                print(H.num_images_to_generate, i)
                spatial_vissual(H, sampler, (0, 256, 256, 3), imle, f'{H.save_dir}/interp-{i}.png', logprint)

    elif H.mode == 'generate_rnd':
        with torch.no_grad():
            for split_x in DataLoader(data_train, batch_size=H.subset_len):
                split_x = split_x[0]
            viz_batch_original, _ = get_sample_for_visualization(split_x, preprocess_fn,
                                                                    H.num_images_visualize, H.dataset)
            sampler = Sampler(H, H.subset_len, preprocess_fn)
            generate_rnd(H, sampler, (0, 256, 256, 3), imle, f'{H.save_dir}/rnd.png', logprint)

    elif H.mode == 'generate_rnd_nn':
        with torch.no_grad():
            for split_x in DataLoader(data_train, batch_size=len(data_train)):
                split_x = split_x[0]
            viz_batch_original, _ = get_sample_for_visualization(split_x, preprocess_fn,
                                                                    H.num_images_visualize, H.dataset)
            sampler = Sampler(H, H.subset_len, preprocess_fn)
            generate_rnd_nn(H, split_x,  sampler, (0, 256, 256, 3), imle, f'{H.save_dir}', logprint, preprocess_fn)

    elif H.mode == 'nn_interp':
        with torch.no_grad():
            for split_x in DataLoader(data_train, batch_size=len(data_train)):
                split_x = split_x[0]
            viz_batch_original, _ = get_sample_for_visualization(split_x, preprocess_fn,
                                                                    H.num_images_visualize, H.dataset)
            sampler = Sampler(H, H.subset_len, preprocess_fn)
            nn_interp(H, split_x,  sampler, (0, 256, 256, 3), imle, f'{H.save_dir}', logprint, preprocess_fn)

    elif H.mode == 'generate_sample_nn':
        with torch.no_grad():
            for split_x in DataLoader(data_train, batch_size=len(data_train)):
                split_x = split_x[0]
            viz_batch_original, _ = get_sample_for_visualization(split_x, preprocess_fn,
                                                                    H.num_images_visualize, H.dataset)
            sampler = Sampler(H, H.subset_len, preprocess_fn)
            generate_sample_nn(H, split_x,  sampler, (0, 256, 256, 3), imle, f'{H.save_dir}/rnd2.png', logprint, preprocess_fn)

    elif H.mode == 'backtrack_interpolate':
        subset_len = H.subset_len
        if subset_len == -1:
            subset_len = len(data_train)
        with torch.no_grad():
            for split_x in DataLoader(data_train, batch_size=subset_len):
                split_x = split_x[0]
            viz_batch_original, _ = get_sample_for_visualization(split_x, preprocess_fn,
                                                                    H.num_images_visualize, H.dataset)
            sampler = Sampler(H, subset_len, preprocess_fn)
            latents = torch.tensor(torch.load(f'{H.restore_latent_path}'), requires_grad=True, dtype=torch.float32, device='cuda')
            for i in range(latents.shape[0] - 1):
                lat0 = latents[i:i+1]
                lat1 = latents[i+1:i+2]
                sn1 = None
                sn2 = None
                random_interp(H, sampler, (0, 256, 256, 3), imle, f'{H.save_dir}/back-interp-{i}.png', logprint, lat0, lat1, sn1, sn2)

    elif H.mode == 'prec_rec':
        
        os.makedirs(f'{H.save_dir}/prec_rec', exist_ok=True)

        subset_len = H.subset_len
        if subset_len == -1:
            subset_len = len(data_train)
        sampler = Sampler(H, len(data_train), preprocess_fn)
        # generate_and_save(H, imle, sampler, 5000)

        print("Generating images")
        generate_and_save(H, imle, sampler, 1000, subdir='prec_rec')
        real_dir_final = H.fid_real_dir if (hasattr(H, 'fid_real_dir') and H.fid_real_dir) else f'{H.data_root}/img'
        print(real_dir_final, f'{H.save_dir}/prec_rec/')
        precision, recall = compute_prec_recall(real_dir_final, f'{H.save_dir}/prec_rec/')
        print("Precision: ", precision)
        print("Recall: ", recall)


if __name__ == "__main__":
    main()<|MERGE_RESOLUTION|>--- conflicted
+++ resolved
@@ -737,11 +737,7 @@
                             sampler.selected_latents[0: H.num_images_visualize],
                             [s[0: H.num_images_visualize] for s in sampler.selected_snoise],
                             viz_batch_original.shape, imle, ema_imle,
-<<<<<<< HEAD
-                            f'{H.save_dir}/samples-{iterate}.png', logprint, experiment, epoch=epoch)
-=======
                             f'{iterate}.png', logprint, experiment)
->>>>>>> e5dae2bb
 
                 iterate += 1
                 if iterate % H.iters_per_save == 0:
