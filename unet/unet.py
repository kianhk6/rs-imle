--- conflicted
+++ resolved
@@ -680,13 +680,10 @@
 
         latent = self.out(h.to(x.dtype))
         latent = latent 
-<<<<<<< HEAD
-=======
         
         # If return_latent_only is True, return the latent before VAE decode
         if return_latent_only:
             return latent
->>>>>>> e5dae2bb
         decoded_images = self.vae.decode(latent /  self.vae.config.scaling_factor).sample
         return decoded_images
 
